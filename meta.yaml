--- conflicted
+++ resolved
@@ -2,11 +2,7 @@
 
 package:
   name: mosaicml
-<<<<<<< HEAD
-  version: "0.5.0"
-=======
   version: "0.6.0"
->>>>>>> 4ec276bc
 
 source:
   git_url: ./
@@ -31,11 +27,7 @@
     - pytorch >=1.9,<2
     - torch-optimizer >=0.1.0,<0.2
     - torchmetrics >=0.7.0,<0.8
-<<<<<<< HEAD
-    - torchvision >=0.9.0   # torchvision has strict pytorch requirements
-=======
     - torchvision >=0.9.0 # torchvision has strict pytorch requirements
->>>>>>> 4ec276bc
     - tqdm >=4.62.3,<5
     - yahp ==0.1.0
     - requests >=2.26.0,<3
