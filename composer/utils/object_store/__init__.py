--- conflicted
+++ resolved
@@ -13,9 +13,5 @@
 
 __all__ = [
     'ObjectStore', 'ObjectStoreTransientError', 'LibcloudObjectStore', 'S3ObjectStore', 'SFTPObjectStore',
-<<<<<<< HEAD
-    'OCIObjectStore', 'UCTableObjectStore'
-=======
-    'OCIObjectStore', 'GCSObjectStore'
->>>>>>> 8a7dbbc2
+    'OCIObjectStore', 'UCTableObjectStore', 'GCSObjectStore'
 ]