# Copyright 2022 MosaicML Composer authors
# SPDX-License-Identifier: Apache-2.0

"""Log files to an object store."""

from __future__ import annotations

import logging
import multiprocessing
import os
import pathlib
import queue
import shutil
import tempfile
import threading
import time
import uuid
import warnings
from multiprocessing.context import SpawnProcess
from typing import TYPE_CHECKING, Any, Callable, Dict, List, Optional, Set, Tuple, Type, Union
from urllib.parse import urlparse

import torch

from composer.loggers.logger import Logger
from composer.loggers.logger_destination import LoggerDestination
<<<<<<< HEAD
from composer.utils import (LibcloudObjectStore, ObjectStore, ObjectStoreTransientError, OCIObjectStore, S3ObjectStore,
                            SFTPObjectStore, UCVolumeObjectStore, dist, format_name_with_dist, get_file, retry)
=======
from composer.utils import (GCSObjectStore, LibcloudObjectStore, ObjectStore, ObjectStoreTransientError, OCIObjectStore,
                            S3ObjectStore, SFTPObjectStore, dist, format_name_with_dist, get_file, retry)
>>>>>>> 8a7dbbc2

if TYPE_CHECKING:
    from composer.core import State
    from composer.devices import Device

log = logging.getLogger(__name__)

__all__ = ['RemoteUploaderDownloader']


def _build_remote_backend(remote_backend_name: str, backend_kwargs: Dict[str, Any]):
    remote_backend_name_to_cls = {
        's3': S3ObjectStore,
        'oci': OCIObjectStore,
        'sftp': SFTPObjectStore,
        'libcloud': LibcloudObjectStore,
<<<<<<< HEAD
        'ucvol': UCVolumeObjectStore
=======
        'gs': GCSObjectStore,
>>>>>>> 8a7dbbc2
    }
    remote_backend_cls = remote_backend_name_to_cls.get(remote_backend_name, None)
    if remote_backend_cls is None:
        raise ValueError(
            f'The remote backend {remote_backend_name} is not supported. Please use one of ({list(remote_backend_name_to_cls.keys())})'
        )

    return remote_backend_cls(**backend_kwargs)


class RemoteUploaderDownloader(LoggerDestination):
    r"""Logger destination that uploads (downloads) files to (from) a remote backend.

    This logger destination handles calls to :meth:`.Logger.upload_file`
    and uploads files to :class:`.ObjectStore`, such as AWS S3 or Google Cloud Storage. To minimize the training
    loop performance hit, it supports background uploads.

    .. testcode:: composer.loggers.remote_uploader_downloader.RemoteUploaderDownloader.__init__

        from composer.loggers import RemoteUploaderDownloader
        from composer.utils import LibcloudObjectStore

        remote_uploader_downloader = RemoteUploaderDownloader(
            bucket_uri="s3://my-bucket",
        )

        # Construct the trainer using this logger
        trainer = Trainer(
            ...,
            loggers=[remote_uploader_downloader],
        )

    or

    .. testcode:: composer.loggers.remote_uploader_downloader.RemoteUploaderDownloader.__init__

        from composer.loggers import RemoteUploaderDownloader
        from composer.utils import LibcloudObjectStore

        remote_uploader_downloader = RemoteUploaderDownloader(
            bucket_uri="libcloud://my-bucket",
            backend_kwargs={
                'provider': 's3',
                'container': 'my-bucket',
                'provider_kwargs=': {
                    'key': 'AKIA...',
                    'secret': '*********',
                    'region': 'ap-northeast-1',
                },
            },
        )

        # Construct the trainer using this logger
        trainer = Trainer(
            ...,
            loggers=[remote_uploader_downloader],
        )

    or

    .. testcode:: composer.loggers.remote_uploader_downloader.RemoteUploaderDownloader.__init__
        from composer.loggers import RemoteUploaderDownloader
        from composer.trainer import Trainer

        remote_uploader_downloader = RemoteUploaderDownloader(
            bucket_uri="libcloud://my-gcs-bucket",
            backend_kwargs={
                "provider": "google_storage",
                "container": "my-gcs-bucket",
                "key_environ": "MY_HMAC_ACCESS_ID", # Name of env variable for HMAC access id.
                "secret_environ": "MY_HMAC_SECRET", # Name of env variable for HMAC secret.
            },
        )

        # Construct the trainer using this logger
        trainer = Trainer(
            ...,
            loggers=[remote_uploader_downloader],
        )

    .. note::

        This callback blocks the training loop to upload each file, as
        the uploading happens in the background. Here are some additional tips for minimizing the performance impact:

        *   Set ``use_procs=True`` (the default) to use background processes, instead of threads, to perform the file
            uploads. Processes are recommended to ensure that the GIL is not blocking the training loop when
            performing CPU operations on uploaded files (e.g. computing and comparing checksums). Network I/O happens
            always occurs in the background.

        *   Provide a RAM disk path for the ``upload_staging_folder`` parameter. Copying files to stage on RAM will be
            faster than writing to disk. However, there must have sufficient excess RAM, or :exc:`MemoryError`\s may
            be raised.

    Args:
        bucket_uri (str): The remote uri for the bucket to use (e.g. s3://my-bucket).

            As individual :class:`.ObjectStore` instances are not necessarily thread safe, each worker will construct
            its own :class:`.ObjectStore` instance from ``remote_backend`` and ``backend_kwargs``.

        backend_kwargs (Dict[str, Any]): The keyword arguments to construct the remote backend indicated by ``bucket_uri``.

            As individual :class:`.ObjectStore` instances are not necessarily thread safe, each worker will construct
            its own :class:`.ObjectStore` instance from ``remote_backend`` and ``backend_kwargs``.

        file_path_format_string (str, optional): A format string used to determine the remote file path (within the specified bucket).

            The following format variables are available:

            +------------------------+-------------------------------------------------------+
            | Variable               | Description                                           |
            +========================+=======================================================+
            | ``{remote_file_name}`` | The name of the file being logged.                    |
            +------------------------+-------------------------------------------------------+
            | ``{run_name}``         | The name of the training run. See                     |
            |                        | :attr:`.State.run_name`.                              |
            +------------------------+-------------------------------------------------------+
            | ``{rank}``             | The global rank, as returned by                       |
            |                        | :func:`~composer.utils.dist.get_global_rank`.         |
            +------------------------+-------------------------------------------------------+
            | ``{local_rank}``       | The local rank of the process, as returned by         |
            |                        | :func:`~composer.utils.dist.get_local_rank`.          |
            +------------------------+-------------------------------------------------------+
            | ``{world_size}``       | The world size, as returned by                        |
            |                        | :func:`~composer.utils.dist.get_world_size`.          |
            +------------------------+-------------------------------------------------------+
            | ``{local_world_size}`` | The local world size, as returned by                  |
            |                        | :func:`~composer.utils.dist.get_local_world_size`.    |
            +------------------------+-------------------------------------------------------+
            | ``{node_rank}``        | The node rank, as returned by                         |
            |                        | :func:`~composer.utils.dist.get_node_rank`.           |
            +------------------------+-------------------------------------------------------+

            Leading slashes (``'/'``) will be stripped.

            Consider the following example, which subfolders the remote files by their rank:

            .. testsetup:: composer.loggers.remote_uploader_downloader.RemoteUploaderDownloader.__init__.file_path_format_string

                import os

                os.makedirs('path/to', exist_ok=True)

                with open('path/to/file.txt', 'w+') as f:
                    f.write('hi')

            .. doctest:: composer.loggers.remote_uploader_downloader.RemoteUploaderDownloader.__init__.file_path_format_string

                >>> remote_uploader_downloader = RemoteUploaderDownloader(..., file_path_format_string='rank_{rank}/{remote_file_name}')
                >>> trainer = Trainer(..., save_latest_filename=None, run_name='foo', loggers=[remote_uploader_downloader])
                >>> trainer.logger.upload_file(
                ...     remote_file_name='bar.txt',
                ...     file_path='path/to/file.txt',
                ... )

            .. testcleanup:: composer.loggers.remote_uploader_downloader.RemoteUploaderDownloader.__init__.file_path_format_string

                # Shut down the uploader
                remote_uploader_downloader._check_workers()
                remote_uploader_downloader.post_close()

            Assuming that the process's rank is ``0``, the remote backend would store the contents of
            ``'path/to/file.txt'`` in at ``'rank0/bar.txt'``.

            Default: ``'{remote_file_name}'``

        num_concurrent_uploads (int, optional): Maximum number of concurrent uploads. Defaults to 1.
        upload_staging_folder (str, optional): A folder to use for staging uploads.
            If not specified, defaults to using a :func:`~tempfile.TemporaryDirectory`.
        use_procs (bool, optional): Whether to perform file uploads in background processes (as opposed to threads).
            Defaults to True.
        num_attempts (int, optional): For operations that fail with a transient error, the number of attempts to make.
            Defaults to 3.
    """

    def __init__(self,
                 bucket_uri: str,
                 backend_kwargs: Optional[Dict[str, Any]] = None,
                 file_path_format_string: str = '{remote_file_name}',
                 num_concurrent_uploads: int = 1,
                 upload_staging_folder: Optional[str] = None,
                 use_procs: bool = True,
                 num_attempts: int = 3) -> None:
        parsed_remote_bucket = urlparse(bucket_uri)
        self.remote_backend_name, self.remote_bucket_name = parsed_remote_bucket.scheme, parsed_remote_bucket.netloc
        self.backend_kwargs = backend_kwargs if backend_kwargs is not None else {}
        if self.remote_backend_name in ['s3', 'oci', 'gs'] and 'bucket' not in self.backend_kwargs:
            self.backend_kwargs['bucket'] = self.remote_bucket_name
        elif self.remote_backend_name == 'sftp' and 'host' not in self.backend_kwargs:
            self.backend_kwargs['host'] = f'sftp://{self.remote_bucket_name}'
        elif self.remote_backend_name == 'libcloud' and 'container' not in self.backend_kwargs:
            self.backend_kwargs['container'] = self.remote_bucket_name

        self.file_path_format_string = file_path_format_string
        self.num_attempts = num_attempts
        self._run_name = None

        if upload_staging_folder is None:
            self._tempdir = tempfile.TemporaryDirectory()
            self._upload_staging_folder = self._tempdir.name
        else:
            self._tempdir = None
            self._upload_staging_folder = upload_staging_folder

        if num_concurrent_uploads < 1:
            raise ValueError('num_concurrent_uploads must be >= 1. Blocking uploads are not supported.')
        self._num_concurrent_uploads = num_concurrent_uploads

        # There could be multiple upload workers uploading to the same object
        # If multiple workers are uploading to the same object simultaneously (e.g. the checkpoint latest symlink file), then
        # The object store might keep the earlier file rather than the latter file as the "latest" version

        # To work around this, each object name can appear at most once in `self._file_upload_queue`
        # The main separately keeps track of {file_path_format_string: tempfile_path} for each API call to self.upload_file
        # and then periodically transfers items from this dictionary onto the file upload queue

        # Lock for modifying `logged_objects` or `enqueued_objects`
        # These objects are used by threads on the main process only
        self._object_lock = threading.Lock()

        # Files that were logged but yet to be enqueued. Mapping of the object name to the (tempfile path, overwrite) for that object
        self._logged_objects: Dict[str, Tuple[str, bool]] = {}

        # Set of enqueued objects. This should keep track of everything in self._file_upload_queue with O(1) lookup
        self._enqueued_objects: Set[str] = set()

        # Thread that runs `self._enqueue_uploads`
        self._enqueue_thread = None
        # Event to signal the enqueue thread to shut down.
        self._enqueue_thread_flag = None

        if use_procs:
            mp_ctx = multiprocessing.get_context('spawn')
            self._file_upload_queue: Union[queue.Queue[Tuple[str, str, bool]],
                                           multiprocessing.JoinableQueue[Tuple[str, str,
                                                                               bool]],] = mp_ctx.JoinableQueue()
            self._completed_queue: Union[queue.Queue[str], multiprocessing.JoinableQueue[str],] = mp_ctx.JoinableQueue()
            self._exception_queue: Union[queue.Queue[Exception],
                                         multiprocessing.JoinableQueue[Exception],] = mp_ctx.JoinableQueue()
            self._finished_cls: Union[Callable[[], multiprocessing._EventType], Type[threading.Event]] = mp_ctx.Event
            self._proc_class = mp_ctx.Process
        else:
            self._file_upload_queue = queue.Queue()
            self._completed_queue = queue.Queue()
            self._exception_queue = queue.Queue()
            self._finished_cls = threading.Event
            self._proc_class = threading.Thread
        self._worker_flag: Optional[Union[multiprocessing._EventType, threading.Event]] = None
        self._workers: List[Union[SpawnProcess, threading.Thread]] = []
        # the object store instance for the main thread. Deferring the construction of the object_store to first use.
        self._remote_backend = None

    @property
    def remote_backend(self) -> ObjectStore:
        """The :class:`.ObjectStore` instance for the main thread."""
        if self._remote_backend is None:
            self._remote_backend = _build_remote_backend(self.remote_backend_name, self.backend_kwargs)
        return self._remote_backend

    def init(self, state: State, logger: Logger) -> None:
        del logger  # unused
        if self._worker_flag is not None:
            raise RuntimeError('The RemoteUploaderDownloader is already initialized.')
        self._worker_flag = self._finished_cls()
        self._run_name = state.run_name
        file_name_to_test = self._remote_file_name('.credentials_validated_successfully')

        # Create the enqueue thread
        self._enqueue_thread_flag = self._finished_cls()
        self._enqueue_thread = threading.Thread(target=self._enqueue_uploads, daemon=True)
        self._enqueue_thread.start()

        if dist.get_global_rank() == 0:
            retry(ObjectStoreTransientError,
                  self.num_attempts)(lambda: _validate_credentials(self.remote_backend, file_name_to_test))()
        assert len(self._workers) == 0, 'workers should be empty if self._worker_flag was None'
        for _ in range(self._num_concurrent_uploads):
            worker = self._proc_class(
                target=_upload_worker,
                kwargs={
                    'file_queue': self._file_upload_queue,
                    'is_finished': self._worker_flag,
                    'remote_backend_name': self.remote_backend_name,
                    'backend_kwargs': self.backend_kwargs,
                    'num_attempts': self.num_attempts,
                    'completed_queue': self._completed_queue,
                    'exception_queue': self._exception_queue,
                },
                # The worker threads are joined in the shutdown procedure, so it is OK to set the daemon status
                # Setting daemon status prevents the process from hanging if close was never called (e.g. in doctests)
                daemon=True,
            )
            worker.start()
            self._workers.append(worker)

    def batch_end(self, state: State, logger: Logger) -> None:
        del state, logger  # unused
        self._check_workers()

    def epoch_end(self, state: State, logger: Logger) -> None:
        del state, logger  # unused
        self._check_workers()

    @property
    def _all_workers_alive(self):
        """Whether all workers are alive."""
        return all(worker.is_alive() for worker in self._workers)

    def _check_workers(self):
        # Periodically check to see if any of the upload workers crashed
        # They would crash if:
        #   a) A file could not be uploaded, and the retry counter failed, or
        #   b) allow_overwrite=False, but the file already exists,
        if not self._all_workers_alive:
            if not self._exception_queue.empty():
                exception = self._exception_queue.get_nowait()
                raise exception
            else:
                raise RuntimeError('Upload worker crashed. Please check the logs.')

    def upload_file(
        self,
        state: State,
        remote_file_name: str,
        file_path: pathlib.Path,
        *,
        overwrite: bool,
    ):
        copied_path = os.path.join(self._upload_staging_folder, str(uuid.uuid4()))
        os.makedirs(self._upload_staging_folder, exist_ok=True)
        shutil.copy2(file_path, copied_path)
        formatted_remote_file_name = self._remote_file_name(remote_file_name)
        with self._object_lock:
            if formatted_remote_file_name in self._logged_objects and not overwrite:
                raise FileExistsError(
                    f'Object {formatted_remote_file_name} was already enqueued to be uploaded, but overwrite=False.')
            self._logged_objects[formatted_remote_file_name] = (copied_path, overwrite)

    def can_upload_files(self) -> bool:
        """Whether the logger supports uploading files."""
        return True

    def _enqueue_uploads(self):
        """Worker thread to enqueue uploads.

        This thread does two things:

        1.  It enqueues objects from ``self._logged_objects`` onto ``self._file_upload_queue``.
        2.  It keeps ``self._enqueued_objects`` in sync with ``self._file_upload_queue`` by listening to ``self._completed_uploads``.
        """
        assert self._enqueue_thread_flag is not None
        while True:
            with self._object_lock:
                # Remove all objects from self._enqueued_objects that have been successfully uploaded
                while True:
                    try:
                        object_name = self._completed_queue.get_nowait()
                    except queue.Empty:
                        break
                    self._enqueued_objects.remove(object_name)
                    self._completed_queue.task_done()

                # Enqueue all objects that are in self._logged_objects but not in self._file_upload_queue
                objects_to_delete = []
                for object_name, (copied_path, overwrite) in self._logged_objects.items():
                    if object_name in self._enqueued_objects:
                        continue
                    self._file_upload_queue.put_nowait((copied_path, object_name, overwrite))
                    objects_to_delete.append(object_name)
                    self._enqueued_objects.add(object_name)
                for object_name in objects_to_delete:
                    del self._logged_objects[object_name]

                # Shutdown if the enqueue thread flag is set, which means that no more objects will be added to
                # self._logged_objects
                if self._enqueue_thread_flag.is_set():
                    if self._all_workers_alive:
                        if len(self._logged_objects) == 0:
                            # If finished (i.e. no more objects to be added to self._logged_objects) and all logged objects are
                            # enqueued, then break
                            break
                    else:
                        # If any worker died, then it's impossible to recover since the file was already popped off of the queue,
                        # so break. Some files may not be uploaded.
                        break

            time.sleep(0.2)  # Yield lock for `self.upload_file`

    def download_file(
        self,
        remote_file_name: str,
        destination: str,
        overwrite: bool = False,
        progress_bar: bool = True,
    ):
        get_file(path=remote_file_name,
                 destination=destination,
                 object_store=self.remote_backend,
                 overwrite=overwrite,
                 progress_bar=progress_bar)

    def fit_end(self, state: State, logger: Logger):
        self.wait_for_workers(state.device)

    def eval_standalone_end(self, state: State, logger: Logger):
        self.wait_for_workers(state.device)

    def predict_end(self, state: State, logger: Logger):
        self.wait_for_workers(state.device)

    def wait_for_workers(self, device: Device):
        """Wait for all tasks to be completed.

        This is called after fit/eval/predict. If we don't wait, then a worker might not schedule
        an upload before the interpreter is shutdown and garbage collection begins. While
        post_close logic ensures existing uploads are completed, trying to schedule new uploads
        during this time will error.
        """
        # Verify enqueue thread has processed all tasks unless a worker threw an exception
        while self._exception_queue.empty():
            with self._object_lock:
                if len(self._logged_objects) == 0:
                    break
            time.sleep(0.2)  # Yield lock for enqueue thread

        # Verify all tasks have been completed unless a worker threw an exception
        all_ranks_upload_done_tensor = device.tensor_to_device(
            torch.tensor([int(not self._file_upload_queue.empty() and self._exception_queue.empty())],
                         dtype=torch.uint8))
        dist.all_reduce(all_ranks_upload_done_tensor, reduce_operation='MAX')
        upload_not_done = all_ranks_upload_done_tensor.item() == 1
        while upload_not_done:
            time.sleep(2)
            all_ranks_upload_done_tensor = device.tensor_to_device(
                torch.tensor([int(not self._file_upload_queue.empty() and self._exception_queue.empty())],
                             dtype=torch.uint8))
            dist.all_reduce(all_ranks_upload_done_tensor, reduce_operation='MAX')
            upload_not_done = all_ranks_upload_done_tensor.item() == 1

        if not self._exception_queue.empty():
            e = self._exception_queue.get_nowait()
            raise e

    def post_close(self):
        # Shutdown logic:
        # 1. Signal to the enqueue thread that all uploads are enqueued. Specifically.
        #    set a flag indicating that that no more objects will be added to self._logged_objects.
        # 2. Wait for the enqueue thread to shut down. It will only shut down once all objects are added to
        #    self._file_upload_queue. This will mean that self._logged_objects is empty.
        # 3. Send a flag to the workers that all uploads are enqueued in self._file_upload_queue.
        # 4. Wait for the workers to shut down. This means that all files have been uploaded
        if self._enqueue_thread_flag is not None:
            self._enqueue_thread_flag.set()

        if self._enqueue_thread is not None:
            self._enqueue_thread.join()

        if self._worker_flag is not None:
            self._worker_flag.set()

        # Then, ensure all workers have finished all uploads
        for worker in self._workers:
            worker.join()

        # Clean up the tempdir
        if self._tempdir is not None:
            self._tempdir.cleanup()

        # Empty the completed queue
        # This cleanup will not be done by the enqueue_thread anymore, as that thread has been shut down
        while True:
            try:
                object_name = self._completed_queue.get_nowait()
            except queue.Empty:
                break
            self._enqueued_objects.remove(object_name)
            self._completed_queue.task_done()

        if len(self._enqueued_objects) > 0 or len(self._logged_objects) > 0:
            # Warn on all objects that have not been uploaded
            object_names = list(self._enqueued_objects)
            object_names.extend(self._logged_objects.keys())
            warnings.warn(
                RuntimeWarning('The following objects may not have been uploaded, likely due to a worker crash: ' +
                               ', '.join(self._enqueued_objects)))

        # Reset all variables
        self._logged_objects.clear()
        self._enqueued_objects.clear()
        self._enqueue_thread = None
        self._tempdir = None
        self._worker_flag = None
        self._enqueue_thread_flag = None
        self._workers.clear()

    def get_uri_for_file(self, remote_file_name: str) -> str:
        """Get the object store provider uri for a remote file.

        Args:
            remote_file_name (str): The name of a remote file.

        Returns:
            str: The uri corresponding to the uploaded location of the remote file.
        """
        formatted_remote_file_name = self._remote_file_name(remote_file_name)
        return self.remote_backend.get_uri(formatted_remote_file_name.lstrip('/'))

    def _remote_file_name(self, remote_file_name: str):
        """Format the ``remote_file_name`` according to the ``file_path_format_string``."""
        if self._run_name is None:
            raise RuntimeError('The run name is not set. It should have been set on Event.INIT.')
        key_name = format_name_with_dist(
            self.file_path_format_string,
            run_name=self._run_name,
            remote_file_name=remote_file_name,
        )
        key_name = key_name.lstrip('/')

        return key_name


def _validate_credentials(
    remote_backend: ObjectStore,
    remote_file_name_to_test: str,
) -> None:
    # Validates the credentials by attempting to touch a file in the bucket
    # raises an error if there was a credentials failure.
    with tempfile.NamedTemporaryFile('wb') as f:
        f.write(b'credentials_validated_successfully')
        remote_backend.upload_object(
            object_name=remote_file_name_to_test,
            filename=f.name,
        )


def _upload_worker(
    file_queue: Union[queue.Queue[Tuple[str, str, bool]], multiprocessing.JoinableQueue[Tuple[str, str, bool]]],
    completed_queue: Union[queue.Queue[str], multiprocessing.JoinableQueue[str]],
    exception_queue: Union[queue.Queue[Exception], multiprocessing.JoinableQueue[Exception]],
    is_finished: Union[multiprocessing._EventType, threading.Event],
    remote_backend_name: str,
    backend_kwargs: Dict[str, Any],
    num_attempts: int,
):
    """A long-running function to handle uploading files to the object store.

    The worker will continuously poll ``file_queue`` for files to upload. Once ``is_finished`` is set, the worker will
    exit once ``file_queue`` is empty.
    """
    remote_backend = _build_remote_backend(remote_backend_name, backend_kwargs)
    while True:
        try:
            file_path_to_upload, remote_file_name, overwrite = file_queue.get(block=True, timeout=0.5)
        except queue.Empty:
            if is_finished.is_set():
                break
            else:
                continue
        uri = remote_backend.get_uri(remote_file_name)

        # defining as a function-in-function to use decorator notation with num_attempts as an argument
        @retry(ObjectStoreTransientError, num_attempts=num_attempts)
        def upload_file():
            if not overwrite:
                try:
                    remote_backend.get_object_size(remote_file_name)
                except FileNotFoundError:
                    # Good! It shouldn't exist.
                    pass
                else:
                    # Exceptions will be detected on the next batch_end or epoch_end event
                    e = FileExistsError(f'Object {uri} already exists, but allow_overwrite was set to False.')
                    exception_queue.put_nowait(e)
                    raise e
            log.info('Uploading file %s to %s', file_path_to_upload, uri)
            try:
                remote_backend.upload_object(
                    object_name=remote_file_name,
                    filename=file_path_to_upload,
                )
            except Exception as e:
                exception_queue.put_nowait(e)
                raise e
            os.remove(file_path_to_upload)
            file_queue.task_done()
            completed_queue.put_nowait(remote_file_name)

        upload_file()<|MERGE_RESOLUTION|>--- conflicted
+++ resolved
@@ -24,13 +24,8 @@
 
 from composer.loggers.logger import Logger
 from composer.loggers.logger_destination import LoggerDestination
-<<<<<<< HEAD
-from composer.utils import (LibcloudObjectStore, ObjectStore, ObjectStoreTransientError, OCIObjectStore, S3ObjectStore,
-                            SFTPObjectStore, UCVolumeObjectStore, dist, format_name_with_dist, get_file, retry)
-=======
 from composer.utils import (GCSObjectStore, LibcloudObjectStore, ObjectStore, ObjectStoreTransientError, OCIObjectStore,
                             S3ObjectStore, SFTPObjectStore, dist, format_name_with_dist, get_file, retry)
->>>>>>> 8a7dbbc2
 
 if TYPE_CHECKING:
     from composer.core import State
@@ -47,11 +42,7 @@
         'oci': OCIObjectStore,
         'sftp': SFTPObjectStore,
         'libcloud': LibcloudObjectStore,
-<<<<<<< HEAD
-        'ucvol': UCVolumeObjectStore
-=======
         'gs': GCSObjectStore,
->>>>>>> 8a7dbbc2
     }
     remote_backend_cls = remote_backend_name_to_cls.get(remote_backend_name, None)
     if remote_backend_cls is None:
